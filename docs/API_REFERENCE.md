--- conflicted
+++ resolved
@@ -13,11 +13,8 @@
  - Readiness: `GET /health/ready` → 200 when ready; 503 otherwise
 
 ## Authentication and API Keys
-<<<<<<< HEAD
 - Send `X-API-Key: <token>` on every request. Two options exist:
-=======
-- Send `X-API-Key: <token>` on every request. Two options exist:auth
->>>>>>> a6f82c5a
+- Send `X-API-Key: <token>` on every request. Two options exist:
   - DB‑backed tokens (recommended): format `fbk_live_<keyId>_<secret>`, minted via admin endpoints.
   - Env bootstrap key (legacy): the literal `API_KEY` value configured on the server. Use this only to bootstrap and mint DB keys.
 - Set `REQUIRE_API_KEY=true` in production/HIPAA to enforce authentication even if `API_KEY` is blank.
